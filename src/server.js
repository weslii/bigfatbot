--- conflicted
+++ resolved
@@ -1,2447 +1,5 @@
 // src/server.js - MAIN ENTRY POINT (refactored)
 const { initializeApp } = require('./app');
 
-<<<<<<< HEAD
 // Start the server
-initializeApp();
-=======
-const app = express();
-const port = process.env.PORT || 3000;
-
-// Parse Redis URL for Railway
-const redisUrl = process.env.REDIS_URL;
-console.log('Redis URL:', redisUrl ? 'Set' : 'Not set');
-
-// Basic middleware setup (must be before routes)
-app.use(express.json());
-app.use(express.urlencoded({ extended: true }));
-app.use(express.static(path.join(__dirname, '..', 'public')));
-
-// Set view engine
-app.set('view engine', 'ejs');
-app.set('views', path.join(__dirname, 'views'));
-
-// Set trust proxy for Railway or any proxy environment
-app.set('trust proxy', 1);
-
-// Initialize Redis and session middleware
-async function initializeSession() {
-  if (!redisUrl) {
-    console.error('REDIS_URL is not set. Session storage will not work properly.');
-    process.exit(1);
-  }
-
-  const redisClient = redis.createClient(redisUrl, {
-    legacyMode: true,
-    retry_strategy: function(options) {
-      if (options.error && options.error.code === 'ECONNREFUSED') {
-        return new Error('Redis connection refused');
-      }
-      if (options.total_retry_time > 1000 * 60 * 60) {
-        return new Error('Redis retry time exhausted');
-      }
-      if (options.attempt > 10) {
-        return new Error('Redis max retries reached');
-      }
-      return Math.min(options.attempt * 100, 3000);
-    }
-  });
-
-  redisClient.on('error', (err) => {
-    console.error('Redis Client Error:', err);
-  });
-
-  redisClient.on('connect', () => {
-    console.log('Redis client connected successfully');
-  });
-
-  redisClient.on('ready', () => {
-    console.log('Redis client ready');
-  });
-
-  try {
-    // Wait for Redis to be ready
-    await new Promise((resolve, reject) => {
-      redisClient.once('ready', resolve);
-      redisClient.once('error', reject);
-    });
-
-    // Create Redis store instance
-    const store = new RedisStore({ 
-      client: redisClient,
-      prefix: 'sess:',
-      ttl: 86400, // 24 hours in seconds
-      disableTouch: false, // Enable touch to extend session lifetime
-      scanCount: 100, // Number of keys to scan per iteration
-      serializer: {
-        stringify: (data) => JSON.stringify(data),
-        parse: (data) => JSON.parse(data)
-      }
-    });
-
-    store.on('error', (err) => {
-      console.error('Redis store error:', err);
-    });
-
-    // Configure session middleware
-    const sessionConfig = {
-      store: store,
-      secret: process.env.SESSION_SECRET || 'your-secret-key',
-      resave: true,
-      saveUninitialized: true,
-      rolling: true,
-      name: 'sessionId',
-      cookie: {
-        // For debugging, always set secure: false
-        secure: false,
-        sameSite: 'lax',
-        httpOnly: true,
-        maxAge: 24 * 60 * 60 * 1000, // 24 hours
-        path: '/'
-      }
-    };
-
-    app.use(session(sessionConfig));
-
-    // Add session debugging middleware with more details
-    app.use((req, res, next) => {
-      if (req.path.startsWith('/admin')) {
-        // console.log('Session middleware - Path:', req.path);
-        // console.log('Session middleware - Session ID:', req.sessionID);
-        // console.log('Session middleware - Session data:', req.session);
-        // console.log('Session middleware - Cookie:', req.session.cookie);
-      }
-      next();
-    });
-
-    // Add session error handling middleware
-    app.use((err, req, res, next) => {
-      console.error('Session error:', err);
-      if (err.code === 'ECONNREFUSED') {
-        return res.status(500).render('error', { error: 'Session service unavailable' });
-      }
-      next(err);
-    });
-
-    return true;
-  } catch (err) {
-    console.error('Failed to initialize session:', err);
-    return false;
-  }
-}
-
-// Admin authentication middleware
-const requireAdmin = async (req, res, next) => {
-  // console.log('requireAdmin middleware - Session:', req.session);
-  // console.log('requireAdmin middleware - Session ID:', req.sessionID);
-  // console.log('requireAdmin middleware - Session adminId:', req.session ? req.session.adminId : undefined);
-  // console.log('requireAdmin middleware - Session isAuthenticated:', req.session ? req.session.isAuthenticated : undefined);
-  
-  if (!req.session || !req.session.adminId || !req.session.isAuthenticated) {
-    // console.log('requireAdmin middleware - Authentication failed');
-    return res.redirect('/admin/login');
-  }
-  
-  try {
-    const admin = await AdminService.getAdminById(req.session.adminId);
-    // console.log('requireAdmin middleware - Admin lookup result:', admin);
-    
-    if (!admin || !admin.is_active) {
-      // console.log('requireAdmin middleware - Admin not found or inactive');
-      req.session.destroy((err) => {
-        if (err) {
-          console.error('Error destroying session:', err);
-        }
-        res.redirect('/admin/login');
-      });
-      return;
-    }
-    
-    req.admin = admin;
-    next();
-  } catch (error) {
-    logger.error('Admin auth error:', error);
-    res.redirect('/admin/login');
-  }
-};
-
-// Superadmin authentication middleware
-const requireSuperAdmin = async (req, res, next) => {
-  if (!req.session || !req.session.adminId || !req.session.isAuthenticated) {
-    return res.status(403).json({ error: 'Superadmin access required' });
-  }
-  try {
-    const admin = await AdminService.getAdminById(req.session.adminId);
-    if (!admin || !admin.is_active || admin.role !== 'super_admin') {
-      return res.status(403).json({ error: 'Superadmin access required' });
-    }
-    req.admin = admin;
-    next();
-  } catch (error) {
-    logger.error('Superadmin auth error:', error);
-    res.status(403).json({ error: 'Superadmin access required' });
-  }
-};
-
-// Health check endpoint
-app.get('/health', async (req, res) => {
-  try {
-    await db.raw('SELECT 1');
-    res.status(200).json({
-      status: 'ok',
-      redis: 'connected',
-      database: 'connected'
-    });
-  } catch (error) {
-    console.error('Health check failed:', error);
-    res.status(500).json({
-      status: 'error',
-      redis: 'connected',
-      database: 'disconnected',
-      error: error.message
-    });
-  }
-});
-
-// Memory usage endpoint for monitoring
-app.get('/memory', (req, res) => {
-  try {
-    const memoryUsage = memoryMonitor.getMemoryUsage();
-    res.json({
-      status: 'ok',
-      memory: memoryUsage,
-      timestamp: new Date().toISOString()
-    });
-  } catch (error) {
-    res.status(500).json({
-      status: 'error',
-      error: error.message
-    });
-  }
-});
-
-// Debug route to inspect session data and session ID
-app.get('/admin/debug-session', async (req, res) => {
-  let admin = null;
-  if (req.session && req.session.adminId) {
-    try {
-      admin = await AdminService.getAdminById(req.session.adminId);
-    } catch (e) {
-      admin = { error: e.message };
-    }
-  }
-  res.json({
-    sessionId: req.sessionID,
-    session: req.session,
-    adminLookup: admin
-  });
-});
-
-// Debug route to test session without authentication
-app.get('/admin/test-session', (req, res) => {
-  // console.log('=== /admin/test-session route hit ===');
-  // console.log('Session ID:', req.sessionID);
-  // console.log('Session data:', req.session);
-  res.json({
-    message: 'Session test route hit',
-    sessionId: req.sessionID,
-    hasSession: !!req.session,
-    hasAdminId: !!(req.session && req.session.adminId),
-    hasIsAuthenticated: !!(req.session && req.session.isAuthenticated)
-  });
-});
-
-// Update landing page to pass userId from session
-app.get('/', (req, res) => {
-  res.render('preview-landing');
-});
-
-// Add preview landing page route
-app.get('/landing-preview', (req, res) => {
-  res.render('landing-preview');
-});
-
-// Preview landing page route
-app.get('/preview-landing', (req, res) => {
-  res.render('preview-landing');
-});
-
-// Preview admin dashboard route
-app.get('/admin/preview-dashboard', requireAdmin, async (req, res) => {
-  try {
-    // Get real analytics data
-    const analytics = await AdminService.getAnalytics();
-    // console.log('Analytics data:', analytics);
-    
-    // Check if there are any bot metrics in the database
-    const botMetrics = await db.query('bot_metrics').orderBy('created_at', 'desc').first();
-    // console.log('Bot metrics from database:', botMetrics);
-    
-    // Get recent activity
-    const recentActivity = await AdminService.getRecentActivity(5);
-    // console.log('Recent activity:', recentActivity);
-    
-    // Calculate uptime
-    const now = Date.now();
-    const uptimeMs = now - botStartTime;
-    const uptimeHours = uptimeMs / (1000 * 60 * 60);
-    res.render('admin/preview-dashboard', {
-      admin: req.admin,
-      stats: {
-        totalRevenue: '45,231.89', // Keep static as requested
-        totalBusinesses: analytics.totalBusinesses,
-        totalOrders: analytics.totalOrders,
-        botUptime: '100.0',
-        botUptimeHours: uptimeHours.toFixed(2),
-        businessChange: analytics.businessChange,
-        orderChange: analytics.orderChange,
-        connectionStatus: analytics.status || 'disconnected',
-        phoneNumber: analytics.number || 'Not connected',
-        lastActivity: analytics.lastActivity || new Date().toISOString(),
-        messageSuccessRate: analytics.messageSuccessRate || 100,
-        avgResponseTime: analytics.avgResponseTime || 0,
-        dailyMessages: analytics.dailyMessages || 0
-      }
-    });
-  } catch (error) {
-    logger.error('Preview dashboard error:', error);
-    // Fallback to mock data if real data fails
-    res.render('admin/preview-dashboard', {
-      admin: req.admin,
-      stats: { totalRevenue: '45,231.89', totalBusinesses: 0, totalOrders: 0, botUptime: '100.0' }
-    });
-  }
-});
-
-// Track bot start time
-const botStartTime = Date.now();
-
-// Start server
-async function startServer() {
-  try {
-    // Initialize session middleware first
-    const sessionInitialized = await initializeSession();
-    if (!sessionInitialized) {
-      console.error('Failed to initialize session middleware');
-      process.exit(1);
-    }
-
-    // Initialize cache service
-    const cacheInitialized = await cacheService.connect();
-    if (cacheInitialized) {
-      logger.info('Cache service initialized successfully');
-    } else {
-      logger.warn('Cache service initialization failed, continuing without caching');
-    }
-
-    // Define routes after session middleware is initialized
-    // Public routes
-    app.get('/', (req, res) => {
-      res.render('preview-landing');
-    });
-
-    app.get('/register', (req, res) => {
-      res.render('register');
-    });
-
-    app.post('/register', async (req, res) => {
-      try {
-        const { name, email, phoneNumber, password } = req.body;
-        const user = await RegistrationService.registerUser(name, email, phoneNumber, password);
-        res.redirect(`/setup-business?userId=${user.id}`);
-      } catch (error) {
-        logger.error('Registration error:', error);
-        res.render('register', { error: 'Registration failed. Please try again.' });
-      }
-    });
-
-    app.get('/setup-business', (req, res) => {
-      const { userId } = req.query;
-      res.render('setup-business', { userId });
-    });
-
-    // Add user login routes
-    app.get('/login', (req, res) => {
-      if (req.session && req.session.userId) {
-        return res.redirect(`/dashboard?userId=${req.session.userId}`);
-      }
-      res.render('login');
-    });
-
-    app.post('/login', async (req, res) => {
-      const { email, password } = req.body;
-      if (!email || !password) {
-        return res.render('login', { error: 'Email and password are required' });
-      }
-      try {
-        // Find user by email
-        const user = await db.query('users').where('email', email).first();
-        if (!user) {
-          return res.render('login', { error: 'Invalid email or password' });
-        }
-        
-        // Check password (assume password is stored as hash, if not, compare plain text)
-        const bcrypt = require('bcryptjs');
-        const isValid = user.password_hash
-          ? await bcrypt.compare(password, user.password_hash)
-          : password === user.password;
-        if (!isValid) {
-          return res.render('login', { error: 'Invalid email or password' });
-        }
-        if (!req.session) {
-          logger.error('Session is undefined during login');
-          return res.render('login', { error: 'Session error. Please try again or contact support.' });
-        }
-        
-        // Ensure userId is a string
-        const userIdString = String(user.id);
-        req.session.userId = userIdString;
-        
-        req.session.save((err) => {
-          if (err) {
-            logger.error('Error saving session:', err);
-            return res.render('login', { error: 'Login failed. Please try again.' });
-          }
-          
-          res.redirect(`/dashboard?userId=${userIdString}`);
-        });
-      } catch (error) {
-        logger.error('User login error:', error);
-        res.render('login', { error: 'Login failed. Please try again.' });
-      }
-    });
-
-    app.post('/setup-business', async (req, res) => {
-      try {
-        const { userId, businessName } = req.body;
-        const result = await RegistrationService.createBusiness(userId, businessName);
-        
-        // Check if we have a short code or need to use the business ID
-        const setupCommand = result.setupIdentifier.includes('-') 
-          ? `/setup ${result.setupIdentifier}` 
-          : `/setup ${result.businessId}`;
-        
-        res.render('group-setup', { 
-          userId,
-          business: {
-            business_id: result.businessId,
-            setup_identifier: result.setupIdentifier
-          },
-          businessName,
-          businessId: result.businessId,
-          setupCommand
-        });
-      } catch (error) {
-        logger.error('Business setup error:', error);
-        res.render('setup-business', { 
-          error: 'Setup failed. Please try again.',
-          userId: req.body.userId
-        });
-      }
-    });
-
-    app.get('/dashboard', async (req, res) => {
-      try {
-        const userId = req.session && req.session.userId ? String(req.session.userId) : null;
-        
-        if (!userId) {
-          return res.redirect('/login');
-        }
-
-        // Check if user is active
-        const user = await db.query('users').where('id', userId).select('is_active').first();
-        if (!user || !user.is_active) {
-          req.session.destroy();
-          return res.render('error', { error: 'Your account has been deactivated. Please contact support.' });
-        }
-
-        // Updated query to get businesses with order counts
-        const businessesWithOrders = await db.query('groups as g')
-          .select(
-            'g.business_id', 
-            'g.business_name', 
-            db.query.raw('MIN(g.created_at) as created_at'),
-            db.query.raw('MAX(g.is_active::int) as is_active'),
-            db.query.raw('COUNT(DISTINCT o.id) as order_count')
-          )
-          .leftJoin('orders as o', 'g.business_id', 'o.business_id')
-          .where('g.user_id', userId)
-          .groupBy('g.business_id', 'g.business_name');
-        
-        const [groups, orderStats, recentOrders] = await Promise.all([
-          RegistrationService.getUserGroups(userId),
-          OrderService.getUserOrderStats(userId),
-          OrderService.getUserRecentOrders(userId, 5)
-        ]);
-        
-        res.render('dashboard', { 
-          groups, 
-          businesses: businessesWithOrders,
-          userId, 
-          orderStats, 
-          recentOrders 
-        });
-      } catch (error) {
-        logger.error('Dashboard error:', error);
-        res.render('error', { error: 'Failed to load dashboard.' });
-      }
-    });
-
-    // Add new business for existing users
-    app.get('/add-business', (req, res) => {
-      const userId = req.session && req.session.userId ? String(req.session.userId) : req.query.userId;
-      if (!userId) {
-        return res.redirect('/register');
-      }
-      res.render('add-business', { userId });
-    });
-
-    app.post('/add-business', async (req, res) => {
-      try {
-        const userId = req.session && req.session.userId ? String(req.session.userId) : null;
-        const { businessName } = req.body;
-        logger.info('Add business for userId:', userId);
-        if (!userId) {
-          return res.redirect('/login');
-        }
-        const result = await RegistrationService.addBusinessToUser(userId, businessName);
-        // Redirect to group setup page for the new business
-        res.redirect(`/setup-group?businessId=${result.businessId}&userId=${userId}`);
-      } catch (error) {
-        logger.error('Add business error:', error);
-        res.render('add-business', { 
-          error: 'Failed to add business. Please try again.',
-          userId: req.session && req.session.userId ? String(req.session.userId) : null
-        });
-      }
-    });
-
-    // Orders page for users
-    app.get('/orders', async (req, res) => {
-      try {
-        const userId = req.session && req.session.userId ? String(req.session.userId) : null;
-        if (!userId) {
-          return res.redirect('/login');
-        }
-
-        const { business, status, search, startDate = '', endDate = '', page = 1, pageSize = 10 } = req.query;
-
-        // Get user's business IDs first to avoid duplicates
-        const userBusinesses = await db.query('groups')
-          .select('business_id', 'business_name')
-          .where('user_id', userId)
-          .groupBy('business_id', 'business_name');
-        
-        const businessIds = userBusinesses.map(b => b.business_id);
-
-        let query = db.query('orders as o')
-          .whereIn('o.business_id', businessIds)
-          .select('o.*', db.query.raw('(SELECT business_name FROM groups WHERE business_id = o.business_id AND user_id = ? LIMIT 1) as business_name', [userId]));
-
-        if (business) {
-          query.where('o.business_id', business);
-        }
-        if (status) {
-          query.where('o.status', status);
-        }
-        if (search) {
-          query.where(function() {
-            this.where('o.customer_name', 'ilike', `%${search}%`)
-              .orWhere('o.order_id', 'ilike', `%${search}%`);
-          });
-        }
-        
-        // Date filtering
-        if (startDate) {
-          const startDateTime = new Date(startDate);
-          startDateTime.setHours(0, 0, 0, 0);
-          query.where('o.created_at', '>=', startDateTime);
-        }
-        
-        if (endDate) {
-          const endDateTime = new Date(endDate);
-          endDateTime.setHours(23, 59, 59, 999);
-          query.where('o.created_at', '<=', endDateTime);
-        }
-
-        const totalCountResult = await query.clone().clearSelect().count('o.id as count').first();
-        const totalOrders = parseInt(totalCountResult.count, 10);
-        const totalPages = Math.ceil(totalOrders / pageSize);
-
-        const orders = await query.clone()
-          .orderBy('o.created_at', 'desc')
-          .limit(pageSize)
-          .offset((page - 1) * pageSize);
-          
-        const businesses = userBusinesses;
-
-        // Chart Data - Use the same approach to avoid duplicates
-        const baseChartQuery = db.query('orders as o')
-          .whereIn('o.business_id', businessIds);
-        
-        const statusCounts = await baseChartQuery.clone()
-          .groupBy('o.status')
-          .select('o.status', db.query.raw('count(DISTINCT o.id) as count'));
-        
-        const ordersByBusiness = await db.query('orders as o')
-          .select(
-            db.query.raw('(SELECT business_name FROM groups WHERE business_id = o.business_id AND user_id = ? LIMIT 1) as business_name', [userId]),
-            db.query.raw('count(DISTINCT o.id) as count')
-          )
-          .whereIn('o.business_id', businessIds)
-          .groupBy('o.business_id');
-        
-        // Always return a 7-day range for trends
-        const today = new Date();
-        today.setHours(0,0,0,0);
-        const sevenDaysAgo = new Date(today);
-        sevenDaysAgo.setDate(today.getDate() - 6);
-        const trendRaw = await baseChartQuery.clone()
-          .where('o.created_at', '>=', sevenDaysAgo)
-          .groupByRaw('date(o.created_at)')
-          .orderByRaw('date(o.created_at)')
-          .select(db.query.raw('date(o.created_at) as date'), db.query.raw('count(DISTINCT o.id) as count'));
-        // Fill in missing days with 0
-        const trendMap = {};
-        trendRaw.forEach(row => { trendMap[row.date.toISOString().slice(0,10)] = Number(row.count); });
-        const recentTrends = [];
-        for (let i = 0; i < 7; i++) {
-          const d = new Date(sevenDaysAgo);
-          d.setDate(sevenDaysAgo.getDate() + i);
-          const key = d.toISOString().slice(0,10);
-          recentTrends.push({ date: key, count: trendMap[key] || 0 });
-        }
-
-        res.render('orders', {
-          title: 'Orders Management',
-          orders,
-          businesses,
-          totalOrders,
-          totalPages,
-          page: parseInt(page, 10),
-          pageSize: parseInt(pageSize, 10),
-          selectedBusiness: business,
-          selectedStatus: status,
-          search,
-          startDate,
-          endDate,
-          userId,
-          query: req.query,
-          chartData: {
-            statusCounts,
-            ordersByBusiness,
-            recentTrends
-          }
-        });
-      } catch (error) {
-        logger.error('Orders page error:', error);
-        res.status(500).render('error', { error: 'Failed to load orders page. ' + error.message });
-      }
-    });
-
-    // Order management API endpoints
-    app.get('/api/orders/:orderId', async (req, res) => {
-      try {
-        const { orderId } = req.params;
-        const { userId } = req.query;
-        
-        // Input validation
-        if (!orderId || !userId) {
-          return res.status(400).json({ error: 'Order ID and User ID are required' });
-        }
-        
-        // Validate orderId format (should be a UUID)
-        if (!/^[a-fA-F0-9-]{36}$/.test(orderId)) {
-          return res.status(400).json({ error: 'Invalid order ID format' });
-        }
-        
-        // Get user's business IDs to ensure they can only access their orders
-        const userBusinesses = await db.query('groups')
-          .select('business_id')
-          .where('user_id', userId)
-          .groupBy('business_id');
-        
-        const businessIds = userBusinesses.map(b => b.business_id);
-        
-        const order = await db.query('orders as o')
-          .select(
-            'o.*',
-            'g.business_name'
-          )
-          .join('groups as g', 'o.business_id', 'g.business_id')
-          .where('o.id', orderId)
-          .whereIn('o.business_id', businessIds)
-          .first();
-        
-        if (!order) {
-          return res.status(404).json({ error: 'Order not found' });
-        }
-        
-        res.json(order);
-      } catch (error) {
-        logger.error('Get order details error:', error);
-        res.status(500).json({ error: 'Failed to get order details' });
-      }
-    });
-
-    app.post('/api/orders/:orderId/status', async (req, res) => {
-      try {
-        const { orderId } = req.params;
-        const { status, userId } = req.body;
-        
-        // Input validation
-        if (!orderId || !status || !userId) {
-          return res.status(400).json({ error: 'Order ID, status, and User ID are required' });
-        }
-        
-        // Validate orderId format (should be a UUID)
-        if (!/^[a-fA-F0-9-]{36}$/.test(orderId)) {
-          return res.status(400).json({ error: 'Invalid order ID format' });
-        }
-        
-        // Validate status
-        const validStatuses = ['pending', 'processing', 'delivered', 'cancelled'];
-        if (!validStatuses.includes(status)) {
-          return res.status(400).json({ error: 'Invalid status value' });
-        }
-        
-        // Get user's business IDs to ensure they can only update their orders
-        const userBusinesses = await db.query('groups')
-          .select('business_id')
-          .where('user_id', userId)
-          .groupBy('business_id');
-        
-        const businessIds = userBusinesses.map(b => b.business_id);
-        
-        const result = await db.query('orders')
-          .where('id', orderId)
-          .whereIn('business_id', businessIds)
-          .update({ 
-            status: status,
-            updated_at: new Date()
-          });
-        
-        if (result === 0) {
-          return res.status(404).json({ error: 'Order not found' });
-        }
-        
-        res.json({ success: true, message: 'Order status updated' });
-      } catch (error) {
-        logger.error('Update order status error:', error);
-        res.status(500).json({ error: 'Failed to update order status' });
-      }
-    });
-
-    // Delete order endpoint
-    app.delete('/api/orders/:orderId', async (req, res) => {
-      try {
-        const { orderId } = req.params;
-        const { userId } = req.body;
-        
-        // Input validation
-        if (!orderId || !userId) {
-          return res.status(400).json({ error: 'Order ID and User ID are required' });
-        }
-        
-        // Validate orderId format (should be a UUID)
-        if (!/^[a-fA-F0-9-]{36}$/.test(orderId)) {
-          return res.status(400).json({ error: 'Invalid order ID format' });
-        }
-        
-        // Get user's business IDs to ensure they can only delete their orders
-        const userBusinesses = await db.query('groups')
-          .select('business_id')
-          .where('user_id', userId)
-          .groupBy('business_id');
-        
-        const businessIds = userBusinesses.map(b => b.business_id);
-        
-        // Check if order exists and belongs to user
-        const order = await db.query('orders')
-          .where('id', orderId)
-          .whereIn('business_id', businessIds)
-          .first();
-        
-        if (!order) {
-          return res.status(404).json({ error: 'Order not found' });
-        }
-        
-        // Delete the order
-        const result = await db.query('orders')
-          .where('id', orderId)
-          .whereIn('business_id', businessIds)
-          .del();
-        
-        if (result === 0) {
-          return res.status(404).json({ error: 'Order not found' });
-        }
-        
-        res.json({ success: true, message: 'Order deleted successfully' });
-      } catch (error) {
-        logger.error('Delete order error:', error);
-        res.status(500).json({ error: 'Failed to delete order' });
-      }
-    });
-
-    app.put('/api/orders/:orderId', async (req, res) => {
-      try {
-        const { orderId } = req.params;
-        const { userId, ...updateData } = req.body;
-        
-        // Get user's business IDs to ensure they can only update their orders
-        const userBusinesses = await db.query('groups')
-          .select('business_id')
-          .where('user_id', userId)
-          .groupBy('business_id');
-        
-        const businessIds = userBusinesses.map(b => b.business_id);
-        
-        const result = await db.query('orders')
-          .where('id', orderId)
-          .whereIn('business_id', businessIds)
-          .update({ 
-            ...updateData,
-            updated_at: new Date()
-          });
-        
-        if (result === 0) {
-          return res.status(404).json({ error: 'Order not found' });
-        }
-        
-        res.json({ success: true, message: 'Order updated' });
-      } catch (error) {
-        logger.error('Update order error:', error);
-        res.status(500).json({ error: 'Failed to update order' });
-      }
-    });
-
-    // Order count API endpoint for real-time updates
-    app.get('/api/orders/count', async (req, res) => {
-      try {
-        const { userId, business_id, status, search, count_only } = req.query;
-        
-        if (!userId) {
-          return res.status(400).json({ error: 'User ID is required' });
-        }
-
-        // Get user's business IDs
-        const userBusinesses = await db.query('groups')
-          .select('business_id')
-          .where('user_id', userId)
-          .groupBy('business_id');
-        
-        const businessIds = userBusinesses.map(b => b.business_id);
-        
-        if (businessIds.length === 0) {
-          return res.json({ count: 0 });
-        }
-
-        // Build query
-        let query = db.query('orders as o')
-          .join('groups as g', 'o.business_id', 'g.business_id')
-          .whereIn('o.business_id', businessIds);
-
-        // Apply filters
-        if (business_id) {
-          query = query.where('o.business_id', business_id);
-        }
-        
-        if (status) {
-          query = query.where('o.status', status);
-        }
-        
-        if (search) {
-          query = query.where(function() {
-            this.where('o.customer_name', 'like', `%${search}%`)
-              .orWhere('o.order_id', 'like', `%${search}%`);
-          });
-        }
-
-        const count = await query.count('o.id as count').first();
-        
-        res.json({ count: parseInt(count.count) });
-      } catch (error) {
-        logger.error('Order count error:', error);
-        res.status(500).json({ error: 'Failed to get order count' });
-      }
-    });
-
-    // Groups page route
-    app.get('/groups', async (req, res) => {
-      try {
-        const userId = req.session ? req.session.userId : null;
-        if (!userId) {
-          return res.redirect('/login');
-        }
-
-        // Get user's businesses
-        const businesses = await db.query('groups')
-          .select('business_id', 'business_name', 'setup_identifier')
-          .where('user_id', userId)
-          .groupBy('business_id', 'business_name', 'setup_identifier');
-
-        // Get user's groups
-        const groups = await db.query('groups')
-          .where('user_id', userId)
-          .whereNot('group_type', 'main')
-          .orderBy('created_at', 'desc');
-
-        res.render('groups', {
-          userId,
-          businesses,
-          groups
-        });
-      } catch (error) {
-        logger.error('Groups page error:', error);
-        res.status(500).render('error', { error: 'Failed to load groups page' });
-      }
-    });
-
-    // Groups API endpoints
-    app.post('/api/groups', async (req, res) => {
-      try {
-        const { business_id, group_type, group_name, group_id, user_id } = req.body;
-        
-        // Validate user owns this business
-        const business = await db.query('groups')
-          .where('business_id', business_id)
-          .where('user_id', user_id)
-          .first();
-        
-        if (!business) {
-          return res.status(403).json({ error: 'You do not own this business' });
-        }
-
-        // Check if group already exists
-        const existingGroup = await db.query('groups')
-          .where('group_id', group_id)
-          .first();
-        
-        if (existingGroup) {
-          return res.status(400).json({ error: 'Group already exists' });
-        }
-
-        // Check if this business already has the maximum number of groups (2)
-        const groupCount = await db.query('groups')
-          .where('business_id', business_id)
-          .count('* as count')
-          .first();
-
-        if (groupCount.count >= 2) {
-          return res.status(400).json({ error: 'This business already has the maximum number of groups (1 sales + 1 delivery)' });
-        }
-
-        // Check if this business already has a group of this type
-        const existingTypeGroup = await db.query('groups')
-          .where('business_id', business_id)
-          .where('group_type', group_type)
-          .first();
-
-        if (existingTypeGroup) {
-          return res.status(400).json({ error: `This business already has a ${group_type} group` });
-        }
-
-        // Create group
-        await db.query('groups').insert({
-          user_id,
-          business_id,
-          business_name: business.business_name,
-          group_name,
-          group_id,
-          group_type
-        });
-
-        res.json({ success: true, message: 'Group added successfully' });
-      } catch (error) {
-        logger.error('Add group error:', error);
-        res.status(500).json({ error: 'Failed to add group' });
-      }
-    });
-
-    app.get('/api/groups/:groupId', async (req, res) => {
-      try {
-        const { groupId } = req.params;
-        const { userId } = req.query;
-        
-        const group = await db.query('groups')
-          .where('id', groupId)
-          .where('user_id', userId)
-          .first();
-        
-        if (!group) {
-          return res.status(404).json({ error: 'Group not found' });
-        }
-        
-        res.json(group);
-      } catch (error) {
-        logger.error('Get group error:', error);
-        res.status(500).json({ error: 'Failed to get group' });
-      }
-    });
-
-    app.delete('/api/groups/:groupId', async (req, res) => {
-      try {
-        const { groupId } = req.params;
-        const { userId } = req.query;
-        
-        const result = await db.query('groups')
-          .where('id', groupId)
-          .where('user_id', userId)
-          .del();
-        
-        if (result === 0) {
-          return res.status(404).json({ error: 'Group not found' });
-        }
-        
-        res.json({ success: true, message: 'Group removed successfully' });
-      } catch (error) {
-        logger.error('Remove group error:', error);
-        res.status(500).json({ error: 'Failed to remove group' });
-      }
-    });
-
-    // Settings page route
-    app.get('/settings', async (req, res) => {
-      try {
-        const userId = req.session ? req.session.userId : null;
-        if (!userId) {
-          return res.redirect('/login');
-        }
-
-        // Get user data
-        const user = await db.query('users')
-          .where('id', userId)
-          .first();
-
-        if (!user) {
-          return res.redirect('/login');
-        }
-
-        // Get user's businesses
-        const businesses = await db.query('groups')
-          .select('business_id', 'business_name', 'created_at')
-          .where('user_id', userId)
-          .groupBy('business_id', 'business_name', 'created_at');
-
-        // Get user's groups
-        const groups = await db.query('groups')
-          .where('user_id', userId);
-
-        // Get user's orders for business stats
-        const orders = await db.query('orders as o')
-          .select('o.*', 'g.business_id')
-          .join('groups as g', 'o.business_id', 'g.business_id')
-          .where('g.user_id', userId);
-
-        res.render('settings', {
-          userId,
-          user,
-          businesses,
-          groups,
-          orders
-        });
-      } catch (error) {
-        logger.error('Settings page error:', error);
-        res.status(500).render('error', { error: 'Failed to load settings page' });
-      }
-    });
-
-    // Settings API endpoints
-    app.put('/api/settings/profile', async (req, res) => {
-      try {
-        const { full_name, email, phone, timezone, address, user_id } = req.body;
-        
-        // Validate user owns this profile
-        if (user_id !== req.session.userId) {
-          return res.status(403).json({ error: 'Unauthorized' });
-        }
-
-        // Check if email is already taken by another user
-        const existingUser = await db.query('users')
-          .where('email', email)
-          .whereNot('id', user_id)
-          .first();
-
-        if (existingUser) {
-          return res.status(400).json({ error: 'Email address is already in use' });
-        }
-
-        // Update profile
-        await db.query('users')
-          .where('id', user_id)
-          .update({
-            full_name,
-            email,
-            phone,
-            timezone,
-            address,
-            updated_at: new Date()
-          });
-
-        res.json({ success: true, message: 'Profile updated successfully' });
-      } catch (error) {
-        logger.error('Update profile error:', error);
-        res.status(500).json({ error: 'Failed to update profile' });
-      }
-    });
-
-    app.put('/api/settings/password', async (req, res) => {
-      try {
-        const { current_password, new_password, user_id } = req.body;
-        
-        // Validate user owns this account
-        if (user_id !== req.session.userId) {
-          return res.status(403).json({ error: 'Unauthorized' });
-        }
-
-        // Get user
-        const user = await db.query('users')
-          .where('id', user_id)
-          .first();
-
-        if (!user) {
-          return res.status(404).json({ error: 'User not found' });
-        }
-
-        // Verify current password
-        const bcrypt = require('bcrypt');
-        const isValidPassword = await bcrypt.compare(current_password, user.password);
-        
-        if (!isValidPassword) {
-          return res.status(400).json({ error: 'Current password is incorrect' });
-        }
-
-        // Hash new password
-        const hashedPassword = await bcrypt.hash(new_password, 10);
-
-        // Update password
-        await db.query('users')
-          .where('id', user_id)
-          .update({
-            password: hashedPassword,
-            updated_at: new Date()
-          });
-
-        res.json({ success: true, message: 'Password changed successfully' });
-      } catch (error) {
-        logger.error('Change password error:', error);
-        res.status(500).json({ error: 'Failed to change password' });
-      }
-    });
-
-    app.put('/api/settings/notifications', async (req, res) => {
-      try {
-        const { 
-          email_new_orders, 
-          email_daily_reports, 
-          email_weekly_reports,
-          whatsapp_new_orders,
-          whatsapp_reminders,
-          dashboard_alerts,
-          user_id 
-        } = req.body;
-        
-        // Validate user owns this account
-        if (user_id !== req.session.userId) {
-          return res.status(403).json({ error: 'Unauthorized' });
-        }
-
-        // Update notification preferences
-        await db.query('users')
-          .where('id', user_id)
-          .update({
-            email_new_orders,
-            email_daily_reports,
-            email_weekly_reports,
-            whatsapp_new_orders,
-            whatsapp_reminders,
-            dashboard_alerts,
-            updated_at: new Date()
-          });
-
-        res.json({ success: true, message: 'Notification preferences saved' });
-      } catch (error) {
-        logger.error('Update notifications error:', error);
-        res.status(500).json({ error: 'Failed to update notification preferences' });
-      }
-    });
-
-    // Admin routes
-    app.get('/admin/login', (req, res) => {
-      // console.log('GET /admin/login - Session:', req.session);
-      // console.log('GET /admin/login - Session ID:', req.sessionID);
-      if (req.session && req.session.adminId) {
-        return res.redirect('/admin/dashboard');
-      }
-      res.render('admin/login');
-    });
-
-    app.post('/admin/login', async (req, res) => {
-      try {
-        const { username, password } = req.body;
-        // console.log('POST /admin/login - Attempting login for:', username);
-        // console.log('POST /admin/login - Session ID before login:', req.sessionID);
-        // console.log('POST /admin/login - Session data before login:', req.session);
-        
-        if (!username || !password) {
-          return res.render('admin/login', { error: 'Username and password are required' });
-        }
-        
-        const admin = await AdminService.authenticate(username, password);
-        
-        if (!admin) {
-          // console.log('POST /admin/login - Invalid credentials for:', username);
-          return res.render('admin/login', { error: 'Invalid credentials' });
-        }
-
-        // console.log('POST /admin/login - Login successful for:', username);
-
-        // Set session data directly before save
-        req.session.adminId = admin.id;
-        req.session.admin = {
-          id: admin.id,
-          username: admin.username,
-          email: admin.email,
-          role: admin.role
-        };
-        req.session.isAuthenticated = true;
-
-        // Force session save
-        req.session.save((err) => {
-          if (err) {
-            console.error('Error saving session:', err);
-            return res.render('admin/login', { error: 'Login failed' });
-          }
-
-          // console.log('Session saved successfully:', {
-          //   sessionId: req.sessionID,
-          //   adminId: req.session.adminId,
-          //   admin: req.session.admin,
-          //   isAuthenticated: req.session.isAuthenticated
-          // });
-
-          // Verify session was saved
-          if (!req.session.adminId) {
-            console.error('Session verification failed - adminId not set');
-            return res.render('admin/login', { error: 'Login failed' });
-          }
-
-          res.redirect('/admin/dashboard');
-        });
-      } catch (error) {
-        logger.error('Admin login error:', error);
-        res.render('admin/login', { error: 'Login failed' });
-      }
-    });
-
-    app.get('/admin/dashboard', requireAdmin, async (req, res) => {
-      try {
-        // console.log('GET /admin/dashboard - Session ID:', req.sessionID);
-        // console.log('GET /admin/dashboard - Session data:', req.session);
-        
-        // Get real analytics data
-        const analytics = await AdminService.getAnalytics();
-        // console.log('Analytics data:', analytics);
-        
-        // Check if there are any bot metrics in the database
-        const botMetrics = await db.query('bot_metrics').orderBy('created_at', 'desc').first();
-        // console.log('Bot metrics from database:', botMetrics);
-        
-        // Get recent activity
-        const recentActivity = await AdminService.getRecentActivity(5);
-        // console.log('Recent activity:', recentActivity);
-        
-        // Calculate uptime based on bot start time
-        const now = Date.now();
-        const uptimeMs = now - botStartTime;
-        const uptimeHours = uptimeMs / (1000 * 60 * 60);
-        
-        const stats = {
-            totalRevenue: '45,231.89', // Keep static as requested
-            totalBusinesses: analytics.totalBusinesses,
-            totalOrders: analytics.totalOrders,
-            botUptime: '100.0', // Always 100% since last restart
-            botUptimeHours: uptimeHours.toFixed(2),
-            businessChange: analytics.businessChange,
-            orderChange: analytics.orderChange,
-            connectionStatus: analytics.status || 'disconnected',
-            phoneNumber: analytics.number || 'Not connected',
-            lastActivity: analytics.lastActivity || new Date().toISOString(),
-            messageSuccessRate: analytics.messageSuccessRate || 100,
-            avgResponseTime: analytics.avgResponseTime || 0,
-            dailyMessages: analytics.dailyMessages || 0
-        };
-        
-        // console.log('Stats being passed to template:', stats);
-        
-        res.render('admin/preview-dashboard', {
-          admin: req.admin,
-          stats,
-          recentActivity
-        });
-      } catch (error) {
-        logger.error('Admin dashboard error:', error);
-        // Fallback to mock data if real data fails
-        res.render('admin/preview-dashboard', {
-          admin: req.admin,
-          stats: { totalRevenue: '45,231.89', totalBusinesses: 0, totalOrders: 0, botUptime: '100.0' },
-          recentActivity: []
-        });
-      }
-    });
-
-    app.get('/admin/logout', (req, res) => {
-      req.session.destroy((err) => {
-        if (err) {
-          console.error('Error destroying session:', err);
-        }
-        res.redirect('/admin/login');
-      });
-    });
-
-    app.get('/admin/orders', requireAdmin, async (req, res) => {
-      try {
-        const { status, business, search } = req.query;
-        const { orders, total } = await AdminService.getAllOrdersWithDetails({ status, business, search, limit: 1000, offset: 0 });
-        // Get all businesses for the filter dropdown
-        const businesses = await AdminService.getActiveBusinesses();
-        res.render('admin/orders', {
-          admin: req.admin,
-          orders,
-          filter: { status, business, search },
-          businesses
-        });
-      } catch (error) {
-        logger.error('Admin orders error:', error);
-        res.render('error', { error: 'Failed to load orders.' });
-      }
-    });
-
-    app.post('/admin/orders/:orderId/complete', requireAdmin, async (req, res) => {
-      try {
-        await AdminService.markOrderCompleted(req.params.orderId);
-        res.redirect('/admin/orders');
-      } catch (error) {
-        logger.error('Mark order completed error:', error);
-        res.render('error', { error: 'Failed to update order.' });
-      }
-    });
-
-    app.post('/admin/orders/:orderId/delete', requireAdmin, async (req, res) => {
-      try {
-        await AdminService.deleteOrder(req.params.orderId);
-        res.redirect('/admin/orders');
-      } catch (error) {
-        logger.error('Delete order error:', error);
-        res.render('error', { error: 'Failed to delete order.' });
-      }
-    });
-
-    app.get('/admin/orders/:orderId/edit', requireAdmin, async (req, res) => {
-      try {
-        const order = await AdminService.getOrderById(req.params.orderId);
-        res.render('admin/edit-order', { admin: req.admin, order });
-      } catch (error) {
-        logger.error('Get order for edit error:', error);
-        res.render('error', { error: 'Failed to load order for editing.' });
-      }
-    });
-
-    app.post('/admin/orders/:orderId/edit', requireAdmin, async (req, res) => {
-      try {
-        await AdminService.editOrder(req.params.orderId, req.body);
-        res.redirect('/admin/orders');
-      } catch (error) {
-        logger.error('Edit order error:', error);
-        res.render('error', { error: 'Failed to edit order.' });
-      }
-    });
-
-    // Admin: Manage Businesses
-    app.get('/admin/businesses', requireAdmin, async (req, res) => {
-      // console.log('=== /admin/businesses route hit ===');
-      try {
-        const { business_name = '', owner = '', status = '' } = req.query;
-        const { businesses } = await AdminService.getAllBusinessesWithOwners(1000, 0, '', business_name, owner, status);
-        const filter = { business_name, owner, status };
-        // Get all unique business names
-        const allBusinesses = await db.query('groups').distinct('business_name');
-        // Get all unique owner names and emails
-        const ownersRaw = await db.query('groups as g')
-          .leftJoin('users as u', 'g.user_id', 'u.id')
-          .distinct('u.full_name', 'u.email');
-        const allOwners = ownersRaw
-          .map(o => o.full_name)
-          .filter(Boolean)
-          .concat(ownersRaw.map(o => o.email).filter(Boolean))
-          .filter((v, i, a) => a.indexOf(v) === i);
-        res.render('admin/businesses', { admin: req.admin, businesses, filter, allBusinesses, allOwners });
-      } catch (error) {
-        logger.error('Admin businesses error:', error);
-        res.render('error', { error: 'Failed to load businesses.' });
-      }
-    });
-    
-    app.get('/admin/businesses/add', requireAdmin, (req, res) => {
-      res.render('admin/edit-business', { admin: req.admin, business: null });
-    });
-    
-    app.get('/admin/businesses/:businessId', requireAdmin, async (req, res) => {
-      try {
-        const business = await AdminService.getBusinessById(req.params.businessId);
-        if (!business) {
-          return res.status(404).render('error', { error: 'Business not found.' });
-        }
-        
-        // Get additional business details like groups, orders, etc.
-        const groups = await db.query('groups').where('business_id', req.params.businessId);
-        const orders = await db.query('orders').where('business_id', req.params.businessId).orderBy('created_at', 'desc').limit(10);
-        const totalOrders = await db.query('orders').where('business_id', req.params.businessId).count('* as count').first();
-        
-        res.render('admin/business-details', { 
-          admin: req.admin, 
-          business, 
-          groups, 
-          orders, 
-          totalOrders: totalOrders ? totalOrders.count : 0 
-        });
-      } catch (error) {
-        logger.error('Get business details error:', error);
-        res.render('error', { error: 'Failed to load business details.' });
-      }
-    });
-    
-    app.post('/admin/businesses/add', requireAdmin, async (req, res) => {
-      try {
-        await AdminService.addBusiness(req.body);
-        res.redirect('/admin/businesses');
-      } catch (error) {
-        logger.error('Add business error:', error);
-        res.render('error', { error: 'Failed to add business.' });
-      }
-    });
-    
-    app.get('/admin/businesses/:businessId/edit', requireAdmin, async (req, res) => {
-      try {
-        const business = await AdminService.getBusinessById(req.params.businessId);
-        res.render('admin/edit-business', { admin: req.admin, business });
-      } catch (error) {
-        logger.error('Get business for edit error:', error);
-        res.render('error', { error: 'Failed to load business for editing.' });
-      }
-    });
-    
-    app.post('/admin/businesses/:businessId/edit', requireAdmin, async (req, res) => {
-      try {
-        await AdminService.editBusiness(req.params.businessId, req.body);
-        res.redirect('/admin/businesses');
-      } catch (error) {
-        logger.error('Edit business error:', error);
-        res.render('error', { error: 'Failed to edit business.' });
-      }
-    });
-    
-    // Toggle business active status
-    app.post('/admin/api/businesses/:businessId/toggle', requireAdmin, async (req, res) => {
-      try {
-        await AdminService.toggleBusinessActive(req.params.businessId);
-        res.json({ success: true });
-      } catch (error) {
-        logger.error('Toggle business active error:', error);
-        res.status(500).json({ error: 'Failed to toggle business status.' });
-      }
-    });
-    
-    app.post('/admin/businesses/:businessId/delete', requireAdmin, async (req, res) => {
-      try {
-        await AdminService.deleteBusiness(req.params.businessId);
-        res.redirect('/admin/businesses');
-      } catch (error) {
-        logger.error('Delete business error:', error);
-        res.render('error', { error: 'Failed to delete business.' });
-      }
-    });
-    
-    // Admin: Manage Users
-    app.get('/admin/users', requireAdmin, async (req, res) => {
-      // console.log('=== /admin/users route hit ===');
-      try {
-        const { name = '', email = '', phone = '' } = req.query;
-        const users = await AdminService.getAllUsersWithFilters(name, email, phone);
-        const filter = { name, email, phone };
-        // Get all unique names, emails, phones
-        const allNames = (await db.query('users').distinct('full_name')).map(u => u.full_name).filter(Boolean);
-        const allEmails = (await db.query('users').distinct('email')).map(u => u.email).filter(Boolean);
-        const allPhones = (await db.query('users').distinct('phone_number')).map(u => u.phone_number).filter(Boolean);
-        const successMessage = req.session.successMessage;
-        delete req.session.successMessage;
-        res.render('admin/users', { admin: req.admin, users, filter, allNames, allEmails, allPhones, successMessage });
-      } catch (error) {
-        logger.error('Admin users error:', error);
-        res.render('error', { error: 'Failed to load users.' });
-      }
-    });
-    
-    app.get('/admin/users/add', requireAdmin, (req, res) => {
-      res.render('admin/edit-user', { admin: req.admin, user: null });
-    });
-    
-    app.post('/admin/users/add', requireAdmin, async (req, res) => {
-      try {
-        await AdminService.addUser(req.body);
-        res.redirect('/admin/users');
-      } catch (error) {
-        logger.error('Add user error:', error);
-        res.render('error', { error: 'Failed to add user.' });
-      }
-    });
-    
-    app.get('/admin/users/:userId/edit', requireAdmin, async (req, res) => {
-      try {
-        const user = await AdminService.getUserById(req.params.userId);
-        res.render('admin/edit-user', { admin: req.admin, user });
-      } catch (error) {
-        logger.error('Get user for edit error:', error);
-        res.render('error', { error: 'Failed to load user for editing.' });
-      }
-    });
-    
-    app.post('/admin/users/:userId/edit', requireAdmin, async (req, res) => {
-      try {
-        await AdminService.editUser(req.params.userId, req.body);
-        res.redirect('/admin/users');
-      } catch (error) {
-        logger.error('Edit user error:', error);
-        res.render('error', { error: 'Failed to edit user.' });
-      }
-    });
-    
-    app.post('/admin/users/:userId/delete', requireAdmin, async (req, res) => {
-      try {
-        const result = await AdminService.deleteUser(req.params.userId);
-        // Add success message to session for display
-        req.session.successMessage = result.message;
-        res.redirect('/admin/users');
-      } catch (error) {
-        logger.error('Delete user error:', error);
-        req.session.errorMessage = error.message;
-        res.redirect('/admin/users');
-      }
-    });
-
-    // Toggle user active status
-    app.post('/admin/api/users/:userId/toggle', requireAdmin, async (req, res) => {
-      try {
-        const result = await AdminService.toggleUserActive(req.params.userId);
-        res.json(result);
-      } catch (error) {
-        logger.error('Toggle user active error:', error);
-        res.status(500).json({ error: 'Failed to toggle user status.' });
-      }
-    });
-
-    // Admin: Manage Admins
-    app.get('/admin/admins', requireAdmin, async (req, res) => {
-      // console.log('=== /admin/admins route hit ===');
-      try {
-        const admins = await AdminService.getAllAdmins();
-        res.render('admin/admins', { admin: req.admin, admins });
-      } catch (error) {
-        logger.error('Admin admins error:', error);
-        res.render('error', { error: 'Failed to load admins.' });
-      }
-    });
-    
-    app.get('/admin/admins/add', requireAdmin, (req, res) => {
-      res.render('admin/edit-admin', { admin: req.admin, adminUser: null });
-    });
-    
-    app.post('/admin/admins/add', requireAdmin, async (req, res) => {
-      try {
-        await AdminService.addAdmin(req.body);
-        res.redirect('/admin/admins');
-      } catch (error) {
-        logger.error('Add admin error:', error);
-        res.render('error', { error: 'Failed to add admin.' });
-      }
-    });
-    
-    app.get('/admin/admins/:adminId/edit', requireAdmin, async (req, res) => {
-      try {
-        const adminUser = await AdminService.getAdminById(req.params.adminId);
-        res.render('admin/edit-admin', { admin: req.admin, adminUser });
-      } catch (error) {
-        logger.error('Get admin for edit error:', error);
-        res.render('error', { error: 'Failed to load admin for editing.' });
-      }
-    });
-    
-    app.post('/admin/admins/:adminId/edit', requireAdmin, async (req, res) => {
-      try {
-        await AdminService.editAdmin(req.params.adminId, req.body);
-        res.redirect('/admin/admins');
-      } catch (error) {
-        logger.error('Edit admin error:', error);
-        res.render('error', { error: 'Failed to edit admin.' });
-      }
-    });
-    
-    app.post('/admin/admins/:adminId/toggle', requireAdmin, async (req, res) => {
-      try {
-        await AdminService.toggleAdminActive(req.params.adminId);
-        res.redirect('/admin/admins');
-      } catch (error) {
-        logger.error('Toggle admin active error:', error);
-        res.render('error', { error: 'Failed to update admin status.' });
-      }
-    });
-    
-    app.post('/admin/admins/:adminId/delete', requireAdmin, async (req, res) => {
-      try {
-        await AdminService.deleteAdmin(req.params.adminId);
-        res.redirect('/admin/admins');
-      } catch (error) {
-        logger.error('Delete admin error:', error);
-        res.render('error', { error: 'Failed to delete admin.' });
-      }
-    });
-
-    // Business management routes
-    app.get('/business/:businessId', async (req, res) => {
-      try {
-        const userId = req.session ? req.session.userId : null;
-        if (!userId) {
-          return res.redirect('/login');
-        }
-
-        const { businessId } = req.params;
-
-        // Get business details with all necessary fields
-        const business = await db.query('groups')
-          .select('business_id', 'business_name', 'created_at', 'setup_identifier')
-          .where('business_id', businessId)
-          .where('user_id', userId)
-          .first();
-
-        if (!business) {
-          return res.status(404).render('error', { error: 'Business not found' });
-        }
-
-        // Get business groups
-        const businessGroups = await db.query('groups')
-          .select('id', 'group_name', 'group_id', 'group_type', 'created_at')
-          .where('business_id', businessId)
-          .orderBy('created_at', 'desc');
-
-        // Get business orders for stats
-        const businessOrders = await db.query('orders')
-          .where('business_id', businessId);
-
-        // Calculate business stats
-        const businessStats = {
-          totalOrders: businessOrders.length,
-          completedOrders: businessOrders.filter(o => o.status === 'delivered').length,
-          pendingOrders: businessOrders.filter(o => o.status === 'pending').length
-        };
-
-        // Get recent orders
-        const recentOrders = await db.query('orders')
-          .select('id', 'order_id', 'customer_name', 'items', 'status', 'created_at')
-          .where('business_id', businessId)
-          .orderBy('created_at', 'desc')
-          .limit(10);
-
-        res.render('business', {
-          userId,
-          business,
-          businessGroups,
-          businessStats,
-          recentOrders
-        });
-      } catch (error) {
-        logger.error('Business page error:', error);
-        res.status(500).render('error', { error: 'Failed to load business page' });
-      }
-    });
-
-    app.get('/business/add', async (req, res) => {
-      try {
-        const userId = req.session ? req.session.userId : null;
-        if (!userId) {
-          return res.redirect('/login');
-        }
-
-        res.render('business', {
-          userId,
-          business: null
-        });
-      } catch (error) {
-        logger.error('Add business page error:', error);
-        res.status(500).render('error', { error: 'Failed to load add business page' });
-      }
-    });
-
-    // Business API endpoints
-    app.post('/api/businesses', async (req, res) => {
-      try {
-        const { business_name, description, phone, email, address, user_id } = req.body;
-        
-        // Validate user
-        if (user_id !== req.session.userId) {
-          return res.status(403).json({ error: 'Unauthorized' });
-        }
-
-        // Generate business ID
-        const businessId = require('uuid').v4();
-
-        // Create business (as a group entry)
-        await db.query('groups').insert({
-          user_id,
-          business_id: businessId,
-          business_name,
-          group_name: `${business_name} - Main Group`,
-          group_id: `default_${businessId}`,
-          group_type: 'main'
-        });
-
-        res.json({ 
-          success: true, 
-          message: 'Business created successfully',
-          business_id: businessId
-        });
-      } catch (error) {
-        logger.error('Create business error:', error);
-        res.status(500).json({ error: 'Failed to create business' });
-      }
-    });
-
-    app.put('/api/businesses/:businessId', async (req, res) => {
-      try {
-        const { businessId } = req.params;
-        const { business_name, description, phone, email, address, user_id } = req.body;
-        
-        // Validate user owns this business
-        const business = await db.query('groups')
-          .where('business_id', businessId)
-          .where('user_id', user_id)
-          .first();
-
-        if (!business) {
-          return res.status(403).json({ error: 'You do not own this business' });
-        }
-
-        // Update business name in all related groups
-        await db.query('groups')
-          .where('business_id', businessId)
-          .update({
-            business_name,
-            updated_at: new Date()
-          });
-
-        res.json({ success: true, message: 'Business updated successfully' });
-      } catch (error) {
-        logger.error('Update business error:', error);
-        res.status(500).json({ error: 'Failed to update business' });
-      }
-    });
-
-    app.delete('/api/businesses/:businessId', async (req, res) => {
-      try {
-        const { businessId } = req.params;
-        const { user_id } = req.query;
-        
-        // Validate user owns this business
-        const business = await db.query('groups')
-          .where('business_id', businessId)
-          .where('user_id', user_id)
-          .first();
-
-        if (!business) {
-          return res.status(403).json({ error: 'You do not own this business' });
-        }
-
-        // Delete all groups for this business
-        await db.query('groups')
-          .where('business_id', businessId)
-          .del();
-
-        // Delete all orders for this business
-        await db.query('orders')
-          .where('business_id', businessId)
-          .del();
-
-        res.json({ success: true, message: 'Business deleted successfully' });
-      } catch (error) {
-        logger.error('Delete business error:', error);
-        res.status(500).json({ error: 'Failed to delete business' });
-      }
-    });
-
-    // Setup group route
-    app.get('/setup-group', async (req, res) => {
-      try {
-        const userId = req.session ? req.session.userId : null;
-        if (!userId) {
-          return res.redirect('/login');
-        }
-
-        const { businessId } = req.query;
-        if (!businessId) {
-          return res.redirect('/dashboard');
-        }
-
-        // Get business details
-        const business = await db.query('groups')
-          .select('business_id', 'business_name', 'setup_identifier')
-          .where('business_id', businessId)
-          .where('user_id', userId)
-          .first();
-
-        if (!business) {
-          return res.status(404).render('error', { error: 'Business not found' });
-        }
-
-        // Get business groups
-        const businessGroups = await db.query('groups')
-          .select('id', 'group_name', 'group_id', 'group_type', 'created_at')
-          .where('business_id', businessId)
-          .orderBy('created_at', 'desc');
-
-        res.render('setup-group', {
-          userId,
-          business,
-          businessGroups
-        });
-      } catch (error) {
-        logger.error('Setup group page error:', error);
-        res.status(500).render('error', { error: 'Failed to load setup group page' });
-      }
-    });
-
-    
-
-    // Export functionality with streaming for large datasets
-    app.get('/api/export/orders', async (req, res) => {
-      try {
-        const { userId, business_id, status, search, format = 'csv', streaming = 'true' } = req.query;
-        // Get userId from session if not provided in query
-        const currentUserId = userId || (req.session && req.session.userId ? String(req.session.userId) : null);
-        if (!currentUserId) {
-          return res.status(400).json({ error: 'User ID is required' });
-        }
-        
-        // Get user's business IDs
-        const userBusinesses = await db.query('groups')
-          .select('business_id', 'business_name')
-          .where('user_id', currentUserId)
-          .groupBy('business_id', 'business_name');
-        const businessIds = userBusinesses.map(b => b.business_id);
-        if (businessIds.length === 0) {
-          return res.status(400).json({ error: 'No businesses found for this user' });
-        }
-        
-        // Build query with DISTINCT to prevent duplication
-        let query = db.query('orders as o')
-          .join('groups as g', 'o.business_id', 'g.business_id')
-          .whereIn('o.business_id', businessIds)
-          .distinct('o.id') // Prevent duplication
-          .select(
-            'o.*',
-            'g.business_name'
-          );
-        
-        // Apply filters
-        if (business_id) {
-          query = query.where('o.business_id', business_id);
-        }
-        if (status) {
-          query = query.where('o.status', status);
-        }
-        if (search) {
-          query = query.where(function() {
-            this.where('o.customer_name', 'like', `%${search}%`)
-              .orWhere('o.order_id', 'like', `%${search}%`);
-          });
-        }
-        
-        // For streaming exports (CSV), use pagination
-        if (format === 'csv' && streaming === 'true') {
-          // Stream CSV directly to response
-          res.setHeader('Content-Type', 'text/csv');
-          res.setHeader('Content-Disposition', 'attachment; filename="orders.csv"');
-          
-          // Write CSV header
-          const headers = [
-            'Order ID',
-            'Business',
-            'Customer Name',
-            'Customer Phone',
-            'Address',
-            'Items',
-            'Status',
-            'Delivery Date',
-            'Notes',
-            'Created At'
-          ];
-          res.write(headers.join(',') + '\n');
-          
-          // Stream orders in batches
-          const batchSize = 100;
-          let offset = 0;
-          let hasMore = true;
-          
-          while (hasMore) {
-            const batch = await query
-              .orderBy('o.created_at', 'desc')
-              .limit(batchSize)
-              .offset(offset);
-            
-            if (batch.length === 0) {
-              hasMore = false;
-              break;
-            }
-            
-            // Process batch and write to response
-            batch.forEach(order => {
-              const row = [
-                `"${(order.order_id || '').replace(/"/g, '""')}"`,
-                `"${(order.business_name || '').replace(/"/g, '""')}"`,
-                `"${(order.customer_name || '').replace(/"/g, '""')}"`,
-                `"${(order.customer_phone || '').replace(/"/g, '""')}"`,
-                `"${(order.address || '').replace(/"/g, '""')}"`,
-                `"${(order.items || '').replace(/"/g, '""')}"`,
-                `"${(order.status || '').replace(/"/g, '""')}"`,
-                `"${(order.delivery_date ? (order.delivery_date instanceof Date ? order.delivery_date.toISOString() : order.delivery_date) : '').replace(/"/g, '""')}"`,
-                `"${(order.notes || '').replace(/"/g, '""')}"`,
-                `"${(order.created_at ? (order.created_at instanceof Date ? order.created_at.toISOString() : order.created_at) : '').replace(/"/g, '""')}"`
-              ];
-              res.write(row.join(',') + '\n');
-            });
-            
-            offset += batchSize;
-            
-            // Allow garbage collection between batches
-            if (global.gc) {
-              global.gc();
-            }
-            
-            // Small delay to prevent overwhelming the client
-            await new Promise(resolve => setTimeout(resolve, 10));
-          }
-          
-          res.end();
-          return;
-        }
-        
-        // For non-streaming exports (JSON, PDF) or when streaming is disabled
-        // Use a reasonable limit to prevent memory issues
-        const maxLimit = 10000; // Higher limit for non-streaming
-        const orders = await query.orderBy('o.created_at', 'desc').limit(maxLimit);
-        
-        if (orders.length === maxLimit) {
-          logger.warn(`Export reached limit of ${maxLimit} orders. Consider using streaming for larger exports.`);
-        }
-        
-        if (format === 'json') {
-          res.setHeader('Content-Type', 'application/json');
-          res.setHeader('Content-Disposition', 'attachment; filename="orders.json"');
-          res.json(orders);
-        } else if (format === 'pdf') {
-          // Find business name if filtering by business
-          let businessName = null;
-          if (business_id) {
-            const found = userBusinesses.find(b => b.business_id === business_id);
-            if (found) businessName = found.business_name;
-          }
-          generateOrdersPDF(orders, res, businessName);
-        } else {
-          // CSV format (non-streaming)
-          const csv = generateOrdersCSV(orders);
-          res.setHeader('Content-Type', 'text/csv');
-          res.setHeader('Content-Disposition', 'attachment; filename="orders.csv"');
-          res.send(csv);
-        }
-      } catch (error) {
-        logger.error('Export error:', error);
-        res.status(500).json({ error: 'Failed to export orders: ' + error.message });
-      }
-    });
-
-    // Admin businesses export functionality
-    app.get('/admin/api/export/businesses', requireAdmin, async (req, res) => {
-      try {
-        const { format = 'csv', search, status } = req.query;
-        
-        // Build query for businesses
-        let query = db.query('groups as g')
-          .select(
-            'g.business_id', 
-            'g.business_name',
-            db.query.raw('MAX(g.is_active::int) = 1 as is_active'),
-            db.query.raw('MIN(u.full_name) as owner_name'),
-            db.query.raw('MIN(u.email) as owner_email'),
-            db.query.raw('COUNT(DISTINCT o.id) as total_orders'),
-            db.query.raw('MIN(g.created_at) as created_at')
-          )
-          .leftJoin('users as u', 'g.user_id', 'u.id')
-          .leftJoin('orders as o', 'g.business_id', 'o.business_id')
-          .groupBy('g.business_id', 'g.business_name');
-        
-        // Apply filters
-        if (search) {
-          query = query.where(function() {
-            this.where('g.business_name', 'like', `%${search}%`)
-              .orWhere('u.full_name', 'like', `%${search}%`)
-              .orWhere('u.email', 'like', `%${search}%`);
-          });
-        }
-        if (status) {
-          if (status === 'active') {
-            query = query.having(db.query.raw('MAX(g.is_active::int) = 1'));
-          } else if (status === 'inactive') {
-            query = query.having(db.query.raw('MAX(g.is_active::int) = 0'));
-          }
-        }
-        
-        const businesses = await query.orderBy('g.business_name');
-        
-        if (format === 'json') {
-          res.setHeader('Content-Type', 'application/json');
-          res.setHeader('Content-Disposition', 'attachment; filename="businesses.json"');
-          res.json(businesses);
-        } else if (format === 'pdf') {
-          generateBusinessesPDF(businesses, res);
-        } else {
-          // CSV format
-          const csv = generateBusinessesCSV(businesses);
-          res.setHeader('Content-Type', 'text/csv');
-          res.setHeader('Content-Disposition', 'attachment; filename="businesses.csv"');
-          res.send(csv);
-        }
-      } catch (error) {
-        logger.error('Businesses export error:', error);
-        res.status(500).json({ error: 'Failed to export businesses: ' + error.message });
-      }
-    });
-
-    // Admin orders export functionality with streaming
-    app.get('/admin/api/export/orders', requireAdmin, async (req, res) => {
-      try {
-        const { format = 'csv', status, business, search, streaming = 'true' } = req.query;
-        
-        // Build query for orders with business details
-        let query = db.query('orders as o')
-          .join('groups as g', 'o.business_id', 'g.business_id')
-          .select(
-            'o.*',
-            'g.business_name'
-          );
-        
-        // Apply filters
-        if (status) {
-          query = query.where('o.status', status);
-        }
-        if (business) {
-          query = query.where('o.business_id', business);
-        }
-        if (search) {
-          query = query.where(function() {
-            this.where('o.customer_name', 'like', `%${search}%`)
-              .orWhere('o.order_id', 'like', `%${search}%`)
-              .orWhere('g.business_name', 'like', `%${search}%`);
-          });
-        }
-
-        // For streaming exports (CSV), use pagination
-        if (format === 'csv' && streaming === 'true') {
-          // Stream CSV directly to response
-          res.setHeader('Content-Type', 'text/csv');
-          res.setHeader('Content-Disposition', 'attachment; filename="admin-orders.csv"');
-          
-          // Write CSV header
-          const headers = [
-            'Order ID',
-            'Business',
-            'Customer Name',
-            'Customer Phone',
-            'Address',
-            'Items',
-            'Status',
-            'Delivery Date',
-            'Notes',
-            'Created At'
-          ];
-          res.write(headers.join(',') + '\n');
-          
-          // Stream orders in batches
-          const batchSize = 100;
-          let offset = 0;
-          let hasMore = true;
-          
-          while (hasMore) {
-            const batch = await query
-              .orderBy('o.created_at', 'desc')
-              .limit(batchSize)
-              .offset(offset);
-            
-            if (batch.length === 0) {
-              hasMore = false;
-              break;
-            }
-            
-            // Process batch and write to response
-            batch.forEach(order => {
-              const row = [
-                `"${(order.order_id || '').replace(/"/g, '""')}"`,
-                `"${(order.business_name || '').replace(/"/g, '""')}"`,
-                `"${(order.customer_name || '').replace(/"/g, '""')}"`,
-                `"${(order.customer_phone || '').replace(/"/g, '""')}"`,
-                `"${(order.address || '').replace(/"/g, '""')}"`,
-                `"${(order.items || '').replace(/"/g, '""')}"`,
-                `"${(order.status || '').replace(/"/g, '""')}"`,
-                `"${(order.delivery_date ? (order.delivery_date instanceof Date ? order.delivery_date.toISOString() : order.delivery_date) : '').replace(/"/g, '""')}"`,
-                `"${(order.notes || '').replace(/"/g, '""')}"`,
-                `"${(order.created_at ? (order.created_at instanceof Date ? order.created_at.toISOString() : order.created_at) : '').replace(/"/g, '""')}"`
-              ];
-              res.write(row.join(',') + '\n');
-            });
-            
-            offset += batchSize;
-            
-            // Allow garbage collection between batches
-            if (global.gc) {
-              global.gc();
-            }
-            
-            // Small delay to prevent overwhelming the client
-            await new Promise(resolve => setTimeout(resolve, 10));
-          }
-          
-          res.end();
-          return;
-        }
-        
-        // For non-streaming exports (JSON, PDF) or when streaming is disabled
-        // Use a reasonable limit to prevent memory issues
-        const maxLimit = 10000; // Higher limit for non-streaming
-        const orders = await query.orderBy('o.created_at', 'desc').limit(maxLimit);
-        
-        if (orders.length === maxLimit) {
-          logger.warn(`Admin export reached limit of ${maxLimit} orders. Consider using streaming for larger exports.`);
-        }
-
-        if (format === 'json') {
-          res.setHeader('Content-Type', 'application/json');
-          res.setHeader('Content-Disposition', 'attachment; filename="orders.json"');
-          res.json(orders);
-        } else if (format === 'pdf') {
-          generateOrdersPDF(orders, res);
-        } else {
-          // CSV format
-          const csv = generateOrdersCSV(orders);
-          res.setHeader('Content-Type', 'text/csv');
-          res.setHeader('Content-Disposition', 'attachment; filename="orders.csv"');
-          res.send(csv);
-        }
-      } catch (error) {
-        logger.error('Admin orders export error:', error);
-        res.status(500).json({ error: 'Failed to export orders: ' + error.message });
-      }
-    });
-
-    // WhatsApp bot management endpoints
-    app.get('/api/whatsapp/bot-info', async (req, res) => {
-      try {
-        const whatsappService = WhatsAppService.getInstance();
-        const botInfo = await whatsappService.getBotInfo();
-        
-        res.json({ 
-          success: true, 
-          ...botInfo
-        });
-      } catch (error) {
-        logger.error('Get bot info error:', error);
-        res.status(500).json({ 
-          success: false,
-          error: 'Failed to get bot info',
-          number: 'Not available',
-          name: 'WhatsApp Bot',
-          status: 'error'
-        });
-      }
-    });
-
-    app.post('/api/whatsapp/change-number', async (req, res) => {
-      try {
-        const { userId } = req.body;
-        
-        if (!userId) {
-          return res.status(400).json({ error: 'User ID is required' });
-        }
-
-        // Check if user is admin (you can modify this logic)
-        const user = await db.query('users')
-          .where('id', userId)
-          .first();
-        
-        if (!user) {
-          return res.status(404).json({ error: 'User not found' });
-        }
-
-        // Import WhatsAppService
-        const whatsappService = WhatsAppService.getInstance();
-
-        // Call the changeNumber method
-        await whatsappService.changeNumber();
-        
-        res.json({ 
-          success: true, 
-          message: 'WhatsApp number change initiated. Please restart the bot to complete the process.' 
-        });
-      } catch (error) {
-        logger.error('Change WhatsApp number error:', error);
-        res.status(500).json({ error: 'Failed to change WhatsApp number' });
-      }
-    });
-
-    // WhatsApp bot restart endpoint (admin required)
-    app.post('/api/whatsapp/restart', requireAdmin, async (req, res) => {
-      try {
-        const { userId } = req.body;
-        // Keep userId validation if present, but do not require admin session
-        if (!userId) {
-          return res.status(400).json({ error: 'User ID is required' });
-        }
-        // Import WhatsAppService
-        const whatsappService = WhatsAppService.getInstance();
-        // Call the restart method
-        const authStatus = await whatsappService.restart();
-        
-        res.json({ 
-          success: authStatus.success, 
-          authenticated: authStatus.authenticated,
-          message: authStatus.message,
-          needsQrCode: authStatus.needsQrCode || false,
-          phoneNumber: authStatus.phoneNumber
-        });
-      } catch (error) {
-        logger.error('Restart WhatsApp bot error:', error);
-        res.status(500).json({ 
-          success: false,
-          authenticated: false,
-          message: 'Failed to restart WhatsApp bot',
-          needsQrCode: true
-        });
-      }
-    });
-
-    // WhatsApp QR code API endpoint (superadmin only)
-    app.get('/api/whatsapp/qr', requireSuperAdmin, async (req, res) => {
-      try {
-        const whatsappService = WhatsAppService.getInstance();
-        const qrStatus = whatsappService.getLatestQrStatus();
-        res.json(qrStatus);
-      } catch (error) {
-        logger.error('Get WhatsApp QR code error:', error);
-        res.status(500).json({ error: 'Failed to get WhatsApp QR code' });
-      }
-    });
-
-    // Start memory monitoring in production
-    if (process.env.NODE_ENV === 'production') {
-      memoryMonitor.start();
-      logger.info('Memory monitoring started');
-    }
-
-    // Paginated API for businesses
-    app.get('/admin/api/businesses', requireAdmin, async (req, res) => {
-      try {
-        const page = parseInt(req.query.page) || 1;
-        const pageSize = parseInt(req.query.pageSize) || 10;
-        const offset = (page - 1) * pageSize;
-
-        // Get total count of unique businesses
-        const [{ count }] = await db.query('groups').countDistinct('business_id as count');
-
-        // Get paginated businesses with status and owner info
-        const businesses = await db.query('groups as g')
-          .select(
-            'g.business_id', 
-            'g.business_name',
-            db.query.raw('MAX(g.is_active::int) = 1 as is_active'),
-            db.query.raw('MIN(u.full_name) as owner_name'),
-            db.query.raw('MIN(u.email) as owner_email'),
-            db.query.raw('COUNT(DISTINCT o.id) as order_count')
-          )
-          .leftJoin('users as u', 'g.user_id', 'u.id')
-          .leftJoin('orders as o', 'g.business_id', 'o.business_id')
-          .groupBy('g.business_id', 'g.business_name')
-          .orderBy('g.business_name')
-          .limit(pageSize)
-          .offset(offset);
-
-        res.json({ businesses, total: parseInt(count) });
-      } catch (error) {
-        logger.error('API businesses error:', error);
-        res.status(500).json({ businesses: [], total: 0 });
-      }
-    });
-
-    // Paginated API for orders
-    app.get('/admin/api/orders', requireAdmin, async (req, res) => {
-      try {
-        let { page = 1, pageSize = 10, status, business, search, date_from, date_to } = req.query;
-        page = parseInt(page, 10) || 1;
-        pageSize = parseInt(pageSize, 10) || 10;
-        const offset = (page - 1) * pageSize;
-
-        let query = db.query('orders as o')
-          .join('groups as g', 'o.business_id', 'g.business_id')
-          .select('o.*', 'g.business_name');
-
-        if (status) query = query.where('o.status', status);
-        if (business) query = query.where('o.business_id', business);
-        if (search) {
-          query = query.where(function() {
-            this.where('o.customer_name', 'like', `%${search}%`)
-              .orWhere('o.order_id', 'like', `%${search}%`);
-          });
-        }
-        if (date_from) query = query.where('o.created_at', '>=', date_from);
-        if (date_to) query = query.where('o.created_at', '<=', date_to + ' 23:59:59');
-
-        // Count query (no joins, just filters)
-        let countQuery = db.query('orders as o');
-        if (status) countQuery = countQuery.where('o.status', status);
-        if (business) countQuery = countQuery.where('o.business_id', business);
-        if (search) {
-          countQuery = countQuery.where(function() {
-            this.where('o.customer_name', 'like', `%${search}%`)
-              .orWhere('o.order_id', 'like', `%${search}%`);
-          });
-        }
-        if (date_from) countQuery = countQuery.where('o.created_at', '>=', date_from);
-        if (date_to) countQuery = countQuery.where('o.created_at', '<=', date_to + ' 23:59:59');
-        const totalOrdersResult = await countQuery.countDistinct('o.id as count').first();
-        const totalOrders = parseInt(totalOrdersResult.count) || 0;
-        const totalPages = Math.ceil(totalOrders / pageSize) || 1;
-
-        const orders = await query
-          .distinct('o.id')
-          .orderBy('o.created_at', 'desc')
-          .limit(pageSize)
-          .offset(offset);
-
-        res.json({
-          success: true,
-          orders,
-          page,
-          totalPages,
-          totalOrders
-        });
-      } catch (error) {
-        logger.error('Admin API orders error:', error);
-        res.status(500).json({ success: false, error: 'Failed to fetch orders' });
-      }
-    });
-
-    // Individual order details API
-    app.get('/admin/api/orders/:orderId', requireAdmin, async (req, res) => {
-      try {
-        const order = await AdminService.getOrderById(req.params.orderId);
-        if (!order) {
-          return res.status(404).json({ error: 'Order not found' });
-        }
-        res.json(order);
-      } catch (error) {
-        logger.error('API order details error:', error);
-        res.status(500).json({ error: 'Failed to load order details.' });
-      }
-    });
-
-    // Analytics API endpoint
-    app.get('/admin/api/analytics', requireAdmin, async (req, res) => {
-      try {
-        const analytics = await AdminService.getAnalytics();
-        // Calculate uptime (100% since last start)
-        const now = Date.now();
-        const uptimeMs = now - botStartTime;
-        const uptimeHours = uptimeMs / (1000 * 60 * 60);
-        // For now, always 100% since last start
-        analytics.botUptime = '100.0';
-        analytics.botUptimeHours = uptimeHours.toFixed(2);
-        res.json(analytics);
-      } catch (error) {
-        logger.error('Analytics API error:', error);
-        res.status(500).json({ error: 'Failed to fetch analytics' });
-      }
-    });
-
-    // Admin: Reports page (placeholder)
-    app.get('/admin/reports', requireAdmin, (req, res) => {
-      res.render('admin/reports', { admin: req.admin });
-    });
-
-    // Admin: Reports API endpoint for summary stats
-    app.get('/admin/api/reports', requireAdmin, async (req, res) => {
-      try {
-        const { startDate, endDate, businessId, userId } = req.query;
-        const stats = await AdminService.getReportStats({ startDate, endDate, businessId, userId });
-        res.json({ success: true, stats });
-      } catch (error) {
-        logger.error('Reports API error:', error);
-        res.status(500).json({ success: false, error: 'Failed to fetch report stats.' });
-      }
-    });
-
-    // API: All users for dropdown
-    app.get('/admin/api/users', requireAdmin, async (req, res) => {
-      try {
-        const users = await db.query('users')
-          .select('id', 'full_name', 'email')
-          .orderBy('full_name');
-        res.json({ users });
-      } catch (error) {
-        logger.error('API users error:', error);
-        res.status(500).json({ users: [] });
-      }
-    });
-
-    // API: Parsing success time-series for chart
-    app.get('/admin/api/reports/parsing-time-series', requireAdmin, async (req, res) => {
-      try {
-        const days = parseInt(req.query.days) || 14;
-        const data = await AdminService.getParsingSuccessTimeSeries(days);
-        res.json({ success: true, data });
-      } catch (error) {
-        logger.error('Parsing time-series API error:', error);
-        res.status(500).json({ success: false, data: [] });
-      }
-    });
-
-    // Add user logout route
-    app.post('/logout', (req, res) => {
-      if (req.session) {
-        req.session.destroy(() => {
-          res.redirect('/login');
-        });
-      } else {
-        res.redirect('/login');
-      }
-    });
-
-    // Start the server
-    app.listen(port, () => {
-      // console.log(`Server is running on port ${port}`);
-      // console.log('SESSION_SECRET is set:', !!process.env.SESSION_SECRET);
-      // console.log('NODE_ENV:', process.env.NODE_ENV);
-      // console.log('RAILWAY_PUBLIC_DOMAIN:', process.env.RAILWAY_PUBLIC_DOMAIN);
-    });
-  } catch (err) {
-    console.error('Failed to start server:', err);
-    process.exit(1);
-  }
-}
-
-startServer();
->>>>>>> 464a28da
+initializeApp();